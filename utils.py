--- conflicted
+++ resolved
@@ -87,7 +87,7 @@
     return model, limiter # Return both the model and the limiter
 
 @st.cache_resource
-<<<<<<< HEAD
+
 def load_marker_model():
     """Load the local Marker model for PDF conversion"""
     st.info("Initializing local Marker model...")
@@ -127,26 +127,6 @@
             vectors_config=models.VectorParams(size=768, distance=models.Distance.COSINE)
         )
     return client, collection_name
-=======
-def get_qdrant_client(session_id):
-    if not QDRANT_URL or not QDRANT_API_KEY:
-        raise ValueError("QDRANT_URL and QDRANT_API_KEY must be set in the .env file to use the RAG tool.")
-    client = QdrantClient(url=QDRANT_URL, api_key=QDRANT_API_KEY)
-
-    # Instead of a single global name, append the session:
-    collection_name = f"{QDRANT_COLLECTION_NAME}_{session_id}"
-
-    try:
-        client.get_collection(collection_name=collection_name)
-    except:
-        client.create_collection(
-            collection_name=collection_name,
-            vectors_config=models.VectorParams(size=768, distance=models.Distance.COSINE)
-        )
-
-    return client, collection_name
-
->>>>>>> 523c11c3
 
 
 # --- Local Marker Processing Functions ---
@@ -291,12 +271,9 @@
         try:
             for i in range(0, len(points_to_upsert), batch_size):
                 batch = points_to_upsert[i:i+batch_size]
-<<<<<<< HEAD
                 # Use the provided collection_name
                 qdrant_client.upsert(collection_name=collection_name, points=batch, wait=True)
-=======
-                qdrant_client.upsert(collection_name=QDRANT_COLLECTION_NAME, points=batch, wait=True)
->>>>>>> 523c11c3
+
             st.success(f"Successfully indexed '{filename}' with {len(points_to_upsert)} enriched snippets.")
             return True
         except Exception as e:
@@ -346,42 +323,25 @@
 
 # --- Search and Formatting Functions ---
 
-<<<<<<< HEAD
+
 def search_qdrant(query, model, qdrant_client, collection_name, k, similarity_threshold):
-=======
-def search_qdrant(query, model, qdrant_client, session_id, k, similarity_threshold):
->>>>>>> 523c11c3
+
     if not query:
         return []
     # 1. Encode query
     query_embedding = model.encode(query).tolist()
-<<<<<<< HEAD
-    
-    # 2. Pull back top‑k from Qdrant with filter for the current session's collection
+    
     raw_results = qdrant_client.search(
         collection_name=collection_name, # Use the session-specific collection
-=======
-    # 2. Pull back top‑k from Qdrant without any filter
-    raw_results = qdrant_client.search(
-        collection_name=QDRANT_COLLECTION_NAME,
->>>>>>> 523c11c3
         query_vector=query_embedding,
         limit=k,
         score_threshold=similarity_threshold
     )
-<<<<<<< HEAD
     
     # Since the collection is session-specific, all results from this collection
     # are relevant to the current session. No further filtering by 'session_id' payload is needed.
     return raw_results
-=======
-    # 3. Keep only results for THIS session
-    filtered = [
-        res for res in raw_results
-        if res.payload.get("session_id") == session_id
-    ]
-    return filtered
->>>>>>> 523c11c3
+
 
 
 def create_passage_from_snippets(search_results):
