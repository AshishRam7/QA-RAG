--- conflicted
+++ resolved
@@ -64,19 +64,10 @@
     # --- Load RAG-specific Models ---
     try:
         embed_model = load_embedding_model()
-<<<<<<< HEAD
-        # Moondream model and its limiter loaded once and cached
         moondream_model, moondream_limiter = load_moondream_model()
-        # Marker model loaded once and cached
         marker_converter = load_marker_model()
-        # Qdrant client and collection name will be loaded/created on first file upload
         qdrant_client, collection = None, None 
-=======
-        moondream_model = load_moondream_model()
-        # Add this to create index before using it
-        qdrant_client, collection = get_qdrant_client(st.session_state.session_id)
         
->>>>>>> 523c11c3
     except ValueError as e:
         st.error(f"RAG Tool Configuration Error: {e}. Please check your .env file for all required API keys.")
         st.stop()
